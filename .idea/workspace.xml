--- conflicted
+++ resolved
@@ -27,11 +27,7 @@
     <property name="ToolWindowPython Console.ShowToolbar" value="false" />
     <property name="last_opened_file_path" value="$PROJECT_DIR$/imager.py" />
     <property name="run.code.analysis.last.selected.profile" value="aDefault" />
-<<<<<<< HEAD
-    <property name="settings.editor.selected.configurable" value="preferences.keymap" />
-=======
     <property name="settings.editor.selected.configurable" value="com.jetbrains.python.configuration.PyActiveSdkModuleConfigurable" />
->>>>>>> 28fcf187
   </component>
   <component name="RunDashboard">
     <option name="ruleStates">
